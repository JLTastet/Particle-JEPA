--- conflicted
+++ resolved
@@ -5,12 +5,7 @@
 import os
 
 # Local import
-<<<<<<< HEAD
-from jepa.modules import Transformer
-=======
-from gtrack.modules import Transformer
-from gtrack.utils.training_utils import get_model, get_trainer
->>>>>>> dcbad02e
+from jepa.utils.training_utils import get_model, get_trainer
 
 def parse_arguments():
     parser = ArgumentParser()
